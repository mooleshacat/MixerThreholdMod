--- conflicted
+++ resolved
@@ -170,7 +170,6 @@
                     logger.Msg(1, "Phase 7: Game exception monitoring initialized");
                     
                     // Initialize system hardware monitoring with memory leak detection (DEBUG mode only)
-<<<<<<< HEAD
                     logger.Msg(1, "Phase 6: Initializing advanced system monitoring with memory leak detection...");
                     Core.SystemMonitor.Initialize();
                     logger.Msg(1, "Phase 6: Advanced system monitoring with memory leak detection initialized");
@@ -180,12 +179,10 @@
                     Helpers.Utils.PerformanceOptimizationManager.InitializeAdvancedOptimization();
                     logger.Msg(1, "Phase 7: Advanced performance optimization initialized (authentication required)");
 
-=======
                     logger.Msg(1, "Phase 8: Initializing advanced system monitoring with memory leak detection...");
                     Core.AdvancedSystemPerformanceMonitor.Initialize();
                     logger.Msg(1, "Phase 8: Advanced system monitoring with memory leak detection initialized");
                     
->>>>>>> 8a026b33
                     logger.Msg(1, "=== MixerThreholdMod IL2CPP-Compatible Initialization COMPLETE ===");
                 }
                 catch (Exception harmonyEx)
